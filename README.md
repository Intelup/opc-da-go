# OPC DA in Go
Read process and automation data in Go from an OPC server for monitoring and data analysis purposes (OPC DA protocol).

```go get github.com/konimarti/opc```

## Installation

* Set ```$GOARCH``` based on your ```OPCDAAuto.dll``` or ```gbda_aut.dll``` in Powershell:
  - If the wrapper is in ```C:\Windows\System32```, use ```$ENV:GOARCH="amd64"```
  - If the wrapper is in ```C:\Windows\SysWOW64```, use ```$ENV:GOARCH="386"```
* ```go get github.com/go-ole/go-ole```
* ```go get github.com/konimarti/opc```

## Prerequisites

* OPC DA Automation Wrapper 2.02 should be installed on your system (```ÒPCDAAuto.dll``` or ```gbda_aut.dll```); the automation wrapper is usually shipped as part of the OPC Core Components of your OPC Server.
* You can get the Graybox DA Automation Wrapper [here](http://gray-box.net/download_daawrapper.php?lang=en).
* Follow the [installation instruction](http://gray-box.net/daawrapper.php) for this wrapper. 

## Testing

<<<<<<< HEAD
=======
* OPC DA Automation Wrapper 2.02 should be installed on your system (```OPCDAAuto.dll```); this DLL is usually shipped as part of the OPC Core Components of your OPC Server.
>>>>>>> 60bf98a3
* Start Graybox Simulator v1.8 (OPC Simulation Server; this is optional but necessary for testing); can be obtained for free [here](http://www.gray-box.net/download_graysim.php).
* Test code with ```go test -v```

## Example 

```
package main

import (
	"fmt"
	"github.com/konimarti/opc"
)

func main() {
	client := opc.NewConnection(
		"Graybox.Simulator", // ProgId
		[]string{"localhost"}, //  OPC servers nodes
		[]string{"numeric.sin.int64", "numeric.saw.float"}, // slice of OPC tags
	)
	defer client.Close()

	// read single tag: value, quality, timestamp
	fmt.Println(client.ReadItem("numeric.sin.int64"))

	// read all added tags
	fmt.Println(client.Read())
}
``` 

with the following output:

```
{-34 192 2018-11-21 20:59:10 +0000 UTC}
map[numeric.sin.int64:-34 numeric.saw.float:88.9]
```

## OPCFLUX

* Application to write OPC data directly to InfluxDB.

## OPCAPI

* Application to expose OPC tags with a restful API.

<|MERGE_RESOLUTION|>--- conflicted
+++ resolved
@@ -19,10 +19,7 @@
 
 ## Testing
 
-<<<<<<< HEAD
-=======
 * OPC DA Automation Wrapper 2.02 should be installed on your system (```OPCDAAuto.dll```); this DLL is usually shipped as part of the OPC Core Components of your OPC Server.
->>>>>>> 60bf98a3
 * Start Graybox Simulator v1.8 (OPC Simulation Server; this is optional but necessary for testing); can be obtained for free [here](http://www.gray-box.net/download_graysim.php).
 * Test code with ```go test -v```
 
